#!/usr/bin/env python3
<<<<<<< HEAD

import sys
import re
from typing import Dict, Tuple

def parse_term(term: str) -> Tuple[float, int]:
    """Parse a term like '5 * X^2' and return (coefficient, power)"""
    term = term.strip()
    
    # Match pattern: coefficient * X^power or just coefficient * X^0
    match = re.match(r'([+-]?\s*[\d.]+)\s*\*\s*X\s*\^\s*(\d+)', term)
    if match:
        coef = float(match.group(1).replace(' ', ''))
        power = int(match.group(2))
        return (coef, power)
    
    raise ValueError(f"Invalid term format: {term}")

def parse_equation(equation: str) -> Dict[int, float]:
    """Parse the equation and return coefficients as {power: coefficient}"""
    # Split by '='
    if '=' not in equation:
        raise ValueError("Equation must contain '='")
    
    left, right = equation.split('=')
    
    # Split terms by + or - (keeping the sign)
    def split_terms(expr: str):
        # Add '+' at the beginning if the expression doesn't start with a sign
        expr = expr.strip()
        if expr and expr[0] not in ['+', '-']:
            expr = '+' + expr
        
        terms = re.split(r'(?=[+-])', expr)
        return [t.strip() for t in terms if t.strip()]
    
    coefficients = {}
    
    # Process left side
    for term in split_terms(left):
        if term:
            coef, power = parse_term(term)
            coefficients[power] = coefficients.get(power, 0) + coef
    
    # Process right side (subtract from left)
    for term in split_terms(right):
        if term:
            coef, power = parse_term(term)
            coefficients[power] = coefficients.get(power, 0) - coef
    
    return coefficients

def get_degree(coefficients: Dict[int, float]) -> int:
    """Get the degree of the polynomial (highest non-zero power)"""
    degree = 0
    for power, coef in coefficients.items():
        if abs(coef) > 1e-10 and power > degree:
            degree = power
    return degree

def print_reduced_form(coefficients: Dict[int, float]):
    """Print the equation in reduced form"""
    max_power = max(coefficients.keys()) if coefficients else 0
    terms = []
    
    for power in range(max_power + 1):
        coef = coefficients.get(power, 0)
        if power == 0 or abs(coef) > 1e-10 or not terms:
            sign = '+' if coef >= 0 else '-'
            abs_coef = abs(coef)
            
            if terms:  # Not the first term
                terms.append(f"{sign} {abs_coef} * X^{power}")
            else:  # First term
                if coef >= 0:
                    terms.append(f"{abs_coef} * X^{power}")
                else:
                    terms.append(f"-{abs_coef} * X^{power}")
    
    if not terms:
        print("Reduced form: 0 * X^0 = 0")
    else:
        print(f"Reduced form: {' '.join(terms)} = 0")

def sqrt(n: float) -> float:
    """Calculate square root using Newton's method"""
    if n < 0:
        raise ValueError("Cannot compute square root of negative number")
    if n == 0:
        return 0
    
    x = n
    while True:
        root = 0.5 * (x + n / x)
        if abs(root - x) < 1e-10:
            return root
        x = root

def solve_degree_0(coefficients: Dict[int, float]):
    """Solve equation of degree 0"""
    c = coefficients.get(0, 0)
    
    if abs(c) < 1e-10:
        print("Any real number is a solution.")
    else:
        print("No solution.")

def solve_degree_1(coefficients: Dict[int, float]):
    """Solve equation of degree 1: ax + b = 0"""
    a = coefficients.get(1, 0)
    b = coefficients.get(0, 0)
    
    solution = -b / a
    print("The solution is:")
    print(solution)

def solve_degree_2(coefficients: Dict[int, float]):
    """Solve equation of degree 2: ax^2 + bx + c = 0"""
    a = coefficients.get(2, 0)
    b = coefficients.get(1, 0)
    c = coefficients.get(0, 0)
    
    # Calculate discriminant
    discriminant = b * b - 4 * a * c
    
    if discriminant > 1e-10:
        print("Discriminant is strictly positive, the two solutions are:")
        sqrt_disc = sqrt(discriminant)
        sol1 = (-b + sqrt_disc) / (2 * a)
        sol2 = (-b - sqrt_disc) / (2 * a)
        print(sol1)
        print(sol2)
    elif abs(discriminant) <= 1e-10:
        print("Discriminant is zero, the solution is:")
        sol = -b / (2 * a)
        print(sol)
    else:
        print("Discriminant is strictly negative, the two complex solutions are:")
        real_part = -b / (2 * a)
        imag_part = sqrt(-discriminant) / (2 * a)
        
        # Format as fractions if they simplify nicely
        print(f"{real_part} + {imag_part}i")
        print(f"{real_part} - {imag_part}i")

def solve_equation(equation: str):
    """Main function to solve the equation"""
    try:
        coefficients = parse_equation(equation)
        print_reduced_form(coefficients)
        
        degree = get_degree(coefficients)
        print(f"Polynomial degree: {degree}")
        
        if degree > 2:
            print("The polynomial degree is strictly greater than 2, I can't solve.")
        elif degree == 2:
            solve_degree_2(coefficients)
        elif degree == 1:
            solve_degree_1(coefficients)
        else:  # degree 0
            solve_degree_0(coefficients)
            
    except Exception as e:
        print(f"Error: {e}")
        sys.exit(1)

def main():
    if len(sys.argv) > 1:
        equation = sys.argv[1]
    else:
        print("Enter equation:")
        equation = input()
    
    solve_equation(equation)
=======
import sys

def parse_equation(equation_string):
    """Parse the equation into left and right terms."""
    left_side, right_side = equation_string.split("=")
    return left_side.strip().split(), right_side.strip().split()


def extract_coefficients(terms):
    """Convert a list of terms into a dictionary of coefficients {exponent: coefficient}."""
    coefficients = {}
    sign = 1
    i = 0

    while i < len(terms):
        token = terms[i]

        if token == "+":
            sign = 1
            i += 1
            continue
        elif token == "-":
            sign = -1
            i += 1
            continue

        coefficient = float(token) * sign
        exponent = int(terms[i + 2].split("^")[1])
        coefficients[exponent] = coefficients.get(exponent, 0.0) + coefficient

        i += 3
    return coefficients


def reduce_equation(left_terms, right_terms):
    """Move all terms to the left-hand side and return reduced coefficients."""
    left_coeffs = extract_coefficients(left_terms)
    right_coeffs = extract_coefficients(right_terms)

    for exp, coeff in right_coeffs.items():
        left_coeffs[exp] = left_coeffs.get(exp, 0.0) - coeff

    return left_coeffs


def get_polynomial_degree(coefficients):
    """Return the degree of the polynomial."""
    non_zero_exps = [exp for exp, coeff in coefficients.items() if coeff != 0]
    if not non_zero_exps:
        return 0
    return max(non_zero_exps)


def format_number(num):
    """Format a number to show up to 6 decimal places, removing trailing zeros."""
    if num == int(num):
        return str(int(num))
    formatted = f"{num:.6f}"
    # Remove trailing zeros and decimal point if not needed
    return formatted.rstrip('0').rstrip('.')


def format_reduced_form(coefficients):
    """Return a string for the reduced form."""
    if not coefficients:
        return "0 * X^0 = 0"

    terms = []
    for exp in sorted(coefficients.keys()):
        coeff = coefficients[exp]
        terms.append(f"{format_number(coeff)} * X^{exp}")
    return " + ".join(terms).replace("+ -", "- ") + " = 0"


def solve_polynomial(coefficients):
    """Solve polynomial equations of degree 0, 1, or 2."""
    degree = get_polynomial_degree(coefficients)
    print(f"Polynomial degree: {degree}")

    if degree > 2:
        print("The polynomial degree is strictly greater than 2, I can't solve.")
        return

    a = coefficients.get(2, 0.0)
    b = coefficients.get(1, 0.0)
    c = coefficients.get(0, 0.0)

    if degree == 0:
        if c == 0:
            print("Any real number is a solution.")
        else:
            print("No solution.")
    elif degree == 1:
        solution = -c / b
        print("The solution is:")
        print(format_number(solution))
    elif degree == 2:
        discriminant = b ** 2 - 4 * a * c
        if discriminant > 0:
            root1 = (-b + discriminant ** 0.5) / (2 * a)
            root2 = (-b - discriminant ** 0.5) / (2 * a)
            print("Discriminant is strictly positive, the two solutions are:")
            print(format_number(root1))
            print(format_number(root2))
        elif discriminant == 0:
            root = -b / (2 * a)
            print("Discriminant is zero, the solution is:")
            print(format_number(root))
        else:
            real_part = -b / (2 * a)
            imaginary_part = (abs(discriminant) ** 0.5) / (2 * a)
            print("Discriminant is strictly negative, the two complex solutions are:")
            print(f"{format_number(real_part)} + {format_number(imaginary_part)}i")
            print(f"{format_number(real_part)} - {format_number(imaginary_part)}i")


def main():
    if len(sys.argv) != 2:
        print("Usage: ./computor.py \"equation_string\"")
        sys.exit(1)

    equation_string = sys.argv[1]
    left_terms, right_terms = parse_equation(equation_string)
    coefficients = reduce_equation(left_terms, right_terms)
    reduced_form = format_reduced_form(coefficients)
    print("Reduced form:", reduced_form)
    solve_polynomial(coefficients)

>>>>>>> bcf2473b

if __name__ == "__main__":
    main()<|MERGE_RESOLUTION|>--- conflicted
+++ resolved
@@ -1,310 +1,351 @@
 #!/usr/bin/env python3
-<<<<<<< HEAD
-
+
+"""
+Computor v1: Solve polynomial equations up to degree 2.
+
+Features
+- Parse input equation strings like: "5 * X^0 + 4 * X^1 - 9.3 * X^2 = 1 * X^0"
+- Reduce to canonical form on the left side: sum(coeff * X^degree) = 0
+- Display polynomial degree
+- Solve for degree 0, 1, and 2; classify discriminant and print solutions
+- Handle zero, negative, and non-integer coefficients
+
+Optional robustness
+- Accept free-form inputs such as "5 + 4 * X + X^2 = X^2" (implied coefficients and exponents)
+- Basic malformed-input handling with helpful error messages
+
+This program avoids external libraries and aims for clear, readable code for extension.
+"""
+
+from __future__ import annotations
+
+from dataclasses import dataclass
+from typing import Dict, Tuple, List
 import sys
-import re
-from typing import Dict, Tuple
-
-def parse_term(term: str) -> Tuple[float, int]:
-    """Parse a term like '5 * X^2' and return (coefficient, power)"""
-    term = term.strip()
-    
-    # Match pattern: coefficient * X^power or just coefficient * X^0
-    match = re.match(r'([+-]?\s*[\d.]+)\s*\*\s*X\s*\^\s*(\d+)', term)
-    if match:
-        coef = float(match.group(1).replace(' ', ''))
-        power = int(match.group(2))
-        return (coef, power)
-    
-    raise ValueError(f"Invalid term format: {term}")
-
-def parse_equation(equation: str) -> Dict[int, float]:
-    """Parse the equation and return coefficients as {power: coefficient}"""
-    # Split by '='
+
+# Ensure Python 3.10 compatibility
+if sys.version_info < (3, 10):
+    print("This program requires Python 3.10 or higher.")
+    sys.exit(1)
+
+
+@dataclass
+class Polynomial:
+    """Represents a polynomial as a mapping degree -> coefficient (floats)."""
+
+    coefficients: Dict[int, float]
+
+    def degree(self) -> int:
+        non_zero_degrees = [deg for deg, coef in self.coefficients.items() if coef != 0.0]
+        if not non_zero_degrees:
+            return 0
+        return max(non_zero_degrees)
+
+    def normalized(self) -> "Polynomial":
+        """Remove zero coefficients to keep the representation tidy."""
+        return Polynomial({deg: coef for deg, coef in self.coefficients.items() if coef != 0.0})
+
+    def __add__(self, other: "Polynomial") -> "Polynomial":
+        result: Dict[int, float] = dict(self.coefficients)
+        for deg, coef in other.coefficients.items():
+            result[deg] = result.get(deg, 0.0) + coef
+        return Polynomial(result).normalized()
+
+    def __sub__(self, other: "Polynomial") -> "Polynomial":
+        result: Dict[int, float] = dict(self.coefficients)
+        for deg, coef in other.coefficients.items():
+            result[deg] = result.get(deg, 0.0) - coef
+        return Polynomial(result).normalized()
+
+
+def parse_number(text: str) -> float:
+    """Parse a numeric string into a float. Accept integers and decimals."""
+    text = text.strip()
+    if not text:
+        raise ValueError("Empty number")
+    try:
+        return float(text)
+    except Exception as exc:
+        raise ValueError(f"Invalid number: {text}") from exc
+
+
+def tokenize_side(side: str) -> List[str]:
+    """Split a polynomial side into additive term strings preserving signs.
+
+    Example: "- 3 * X^2 + 4X - X + 5" -> ["- 3 * X^2", "+ 4X", "- X", "+ 5"]
+    """
+    # Normalize spaces around operators, keep '-' as a sign. Convert all minus to '+ -' then split on '+'.
+    s = side.replace("-", "+ -")
+    parts = s.split("+")
+    terms: List[str] = []
+    for part in parts:
+        p = part.strip()
+        if not p:
+            continue
+        # Prepend '+' for positive terms to normalize downstream formatting if missing
+        if not (p.startswith("+") or p.startswith("-")):
+            p = "+ " + p
+        terms.append(p)
+    return terms
+
+
+def parse_term(term: str) -> Tuple[int, float]:
+    """Parse a single term into (degree, coefficient).
+
+    Supported forms (case-insensitive X):
+    - "+ 3 * X^2", "- 3 * X^2", "+ X^2", "- X^2"
+    - "+ 4 * X", "+ 4X", "- X"
+    - "+ 5" (constant)
+    The '*' between coefficient and X is optional. The '^exp' is optional (default 1 for X present).
+    """
+    t = term.strip().replace(" ", "")
+    if not t:
+        raise ValueError("Empty term")
+
+    # Normalize sign
+    sign = 1
+    if t[0] == '+':
+        t = t[1:]
+    elif t[0] == '-':
+        sign = -1
+        t = t[1:]
+
+    if not t:
+        raise ValueError("Dangling sign without a term")
+
+    # Case-insensitive X
+    t = t.replace('x', 'X')
+
+    # If no X, it's a constant number
+    if 'X' not in t:
+        coef = parse_number(t) * sign
+        return (0, coef)
+
+    # Strict required format for variable terms: "<number>*X^<int>"
+    # Optional whitespace already removed; '*' and '^' are required for non-constant terms
+    # Find '*'
+    if '*' not in t:
+        raise ValueError(f"Invalid term (missing '*'): {term}")
+    coef_str, after_star = t.split('*', 1)
+    if not after_star.startswith('X'):
+        raise ValueError(f"Invalid term (missing 'X'): {term}")
+    after_x = after_star[1:]
+    if not after_x.startswith('^'):
+        raise ValueError(f"Invalid term (missing '^'): {term}")
+    exp_str = after_x[1:]
+    if exp_str == "":
+        raise ValueError(f"Missing exponent after '^' in term: {term}")
+    try:
+        degree = int(exp_str)
+    except Exception as exc:
+        raise ValueError(f"Non-integer exponent in term: {term}") from exc
+    if degree < 0:
+        raise ValueError(f"Negative exponents are not supported: {term}")
+
+    coef = parse_number(coef_str) * sign
+
+    return (degree, coef)
+
+
+def parse_side_to_poly(side: str) -> Polynomial:
+    """Parse a side of an equation into a Polynomial."""
+    terms = tokenize_side(side)
+    coefficients: Dict[int, float] = {}
+    for raw_term in terms:
+        degree, coef = parse_term(raw_term)
+        coefficients[degree] = coefficients.get(degree, 0.0) + coef
+    return Polynomial(coefficients).normalized()
+
+
+def parse_equation(equation: str) -> Tuple[Polynomial, Polynomial]:
+    """Parse a full equation string into (left_poly, right_poly)."""
     if '=' not in equation:
-        raise ValueError("Equation must contain '='")
-    
-    left, right = equation.split('=')
-    
-    # Split terms by + or - (keeping the sign)
-    def split_terms(expr: str):
-        # Add '+' at the beginning if the expression doesn't start with a sign
-        expr = expr.strip()
-        if expr and expr[0] not in ['+', '-']:
-            expr = '+' + expr
-        
-        terms = re.split(r'(?=[+-])', expr)
-        return [t.strip() for t in terms if t.strip()]
-    
-    coefficients = {}
-    
-    # Process left side
-    for term in split_terms(left):
-        if term:
-            coef, power = parse_term(term)
-            coefficients[power] = coefficients.get(power, 0) + coef
-    
-    # Process right side (subtract from left)
-    for term in split_terms(right):
-        if term:
-            coef, power = parse_term(term)
-            coefficients[power] = coefficients.get(power, 0) - coef
-    
-    return coefficients
-
-def get_degree(coefficients: Dict[int, float]) -> int:
-    """Get the degree of the polynomial (highest non-zero power)"""
-    degree = 0
-    for power, coef in coefficients.items():
-        if abs(coef) > 1e-10 and power > degree:
-            degree = power
-    return degree
-
-def print_reduced_form(coefficients: Dict[int, float]):
-    """Print the equation in reduced form"""
-    max_power = max(coefficients.keys()) if coefficients else 0
-    terms = []
-    
-    for power in range(max_power + 1):
-        coef = coefficients.get(power, 0)
-        if power == 0 or abs(coef) > 1e-10 or not terms:
-            sign = '+' if coef >= 0 else '-'
-            abs_coef = abs(coef)
-            
-            if terms:  # Not the first term
-                terms.append(f"{sign} {abs_coef} * X^{power}")
-            else:  # First term
-                if coef >= 0:
-                    terms.append(f"{abs_coef} * X^{power}")
-                else:
-                    terms.append(f"-{abs_coef} * X^{power}")
-    
-    if not terms:
-        print("Reduced form: 0 * X^0 = 0")
+        raise ValueError("Equation must contain '=' sign")
+    left_str, right_str = equation.split('=', 1)
+    if left_str.strip() == "" or right_str.strip() == "":
+        raise ValueError("Both sides of the equation must be non-empty")
+    left_poly = parse_side_to_poly(left_str)
+    right_poly = parse_side_to_poly(right_str)
+    return left_poly, right_poly
+
+
+def reduce_equation(left: Polynomial, right: Polynomial) -> Polynomial:
+    """Move all terms to the left-hand side and return the reduced polynomial."""
+    return (left - right).normalized()
+
+
+def format_coefficient(value: float) -> str:
+    """Format a coefficient for display in reduced form.
+
+    - Print integers without trailing .0
+    - Otherwise print as decimal or fraction depending on simplicity
+    """
+    # Print integers without trailing .0
+    if value.is_integer():
+        return str(int(value))
+    # Keep up to 10 decimals and trim
+    text = f"{value:.10f}".rstrip('0').rstrip('.')
+    return text if text else "0"
+
+
+def format_reduced_form(poly: Polynomial) -> str:
+    """Return the reduced form string like: "4 * X^0 + 4 * X^1 - 9.3 * X^2 = 0"."""
+    if not poly.coefficients:
+        return "0 = 0"
+    parts: List[str] = []
+    for degree in sorted(poly.coefficients.keys()):
+        coef = poly.coefficients[degree]
+        if coef == 0:
+            continue
+        sign = "-" if coef < 0 else "+"
+        abs_coef = -coef if coef < 0 else coef
+        coef_str = format_coefficient(abs_coef)
+        term = f"{coef_str} * X^{degree}"
+        parts.append((sign, term))
+
+    if not parts:
+        return "0 = 0"
+
+    # Build string with correct spacing and no leading '+'
+    first_sign, first_term = parts[0]
+    output = first_term if first_sign == "+" else f"- {first_term}"
+    for sign, term in parts[1:]:
+        if sign == "+":
+            output += f" + {term}"
+        else:
+            output += f" - {term}"
+
+    return f"{output} = 0"
+
+
+def solve_degree_0(c: float) -> str:
+    if c == 0:
+        return "All real numbers are solutions."
+    return "No solution."
+
+
+def solve_degree_1(a: float, b: float) -> Tuple[str, List[str]]:
+    # a * X + b = 0  => X = -b / a
+    if a == 0:
+        return ("degenerate", [solve_degree_0(b)])
+    x = -b / a
+    return ("linear", [format_float_solution(x)])
+
+
+def sqrt_float(x: float) -> float:
+    # Basic square root using exponentiation; input assumed non-negative
+    return x ** 0.5
+
+
+def format_float_solution(x: float) -> str:
+    return f"{x:.6f}"
+
+
+def solve_degree_2(a: float, b: float, c: float) -> Tuple[str, List[str]]:
+    if a == 0:
+        # Fallback to linear
+        kind, sols = solve_degree_1(b, c)
+        return ("linear_fallback", sols)
+
+    # Compute discriminant
+    D = b ** 2 - 4.0 * a * c
+    if D > 0:
+        sqrtD = sqrt_float(D)
+        x1 = (-b + sqrtD) / (2.0 * a)
+        x2 = (-b - sqrtD) / (2.0 * a)
+        return ("positive", [format_float_solution(x1), format_float_solution(x2)])
+    elif D == 0:
+        x = (-b) / (2.0 * a)
+        return ("zero", [format_float_solution(x)])
     else:
-        print(f"Reduced form: {' '.join(terms)} = 0")
-
-def sqrt(n: float) -> float:
-    """Calculate square root using Newton's method"""
-    if n < 0:
-        raise ValueError("Cannot compute square root of negative number")
-    if n == 0:
-        return 0
-    
-    x = n
-    while True:
-        root = 0.5 * (x + n / x)
-        if abs(root - x) < 1e-10:
-            return root
-        x = root
-
-def solve_degree_0(coefficients: Dict[int, float]):
-    """Solve equation of degree 0"""
-    c = coefficients.get(0, 0)
-    
-    if abs(c) < 1e-10:
-        print("Any real number is a solution.")
+        # Complex solutions
+        sqrt_abs = sqrt_float(-D)
+        real = (-b) / (2.0 * a)
+        imag = sqrt_abs / (2.0 * a)
+        # Format as a + bi and a - bi with 6 decimals
+        real_s = format_float_solution(real)
+        imag_s = format_float_solution(abs(imag))
+        s1 = f"{real_s} + {imag_s}i"
+        s2 = f"{real_s} - {imag_s}i"
+        return ("negative", [s1, s2])
+
+
+def solve_equation(poly: Polynomial) -> None:
+    deg = poly.degree()
+    print(f"Polynomial degree: {deg}")
+    # Extract coefficients a2, a1, a0
+    a2 = poly.coefficients.get(2, 0.0)
+    a1 = poly.coefficients.get(1, 0.0)
+    a0 = poly.coefficients.get(0, 0.0)
+
+    if deg == 0:
+        print(solve_degree_0(a0))
+        return
+    if deg == 1:
+        kind, sols = solve_degree_1(a1, a0)
+        if kind == "degenerate":
+            print(sols[0])
+        else:
+            print("The solution is:")
+            print(sols[0])
+        return
+    if deg == 2:
+        kind, sols = solve_degree_2(a2, a1, a0)
+        if kind == "positive":
+            print("Discriminant is strictly positive, the two solutions are:")
+            print(sols[0])
+            print(sols[1])
+        elif kind == "zero":
+            print("Discriminant is zero, the solution is:")
+            print(sols[0])
+        elif kind == "negative":
+            print("Discriminant is strictly negative, the two complex solutions are:")
+            print(sols[0])
+            print(sols[1])
+        else:
+            # linear fallback
+            print("Degenerated to a linear equation. The solution is:")
+            print(sols[0])
+        return
+
+    print("The polynomial degree is strictly greater than 2, I can't solve.")
+
+
+def display_results(reduced: Polynomial) -> None:
+    reduced_str = format_reduced_form(reduced)
+    print(f"Reduced form: {reduced_str}")
+    solve_equation(reduced)
+
+
+def main(argv: List[str]) -> int:
+    """Entry point. Accept equation string either as a single argument or via stdin."""
+    if len(argv) >= 2:
+        # Accept the entire expression as a single argument, or join all arguments
+        equation = " ".join(argv[1:])
     else:
-        print("No solution.")
-
-def solve_degree_1(coefficients: Dict[int, float]):
-    """Solve equation of degree 1: ax + b = 0"""
-    a = coefficients.get(1, 0)
-    b = coefficients.get(0, 0)
-    
-    solution = -b / a
-    print("The solution is:")
-    print(solution)
-
-def solve_degree_2(coefficients: Dict[int, float]):
-    """Solve equation of degree 2: ax^2 + bx + c = 0"""
-    a = coefficients.get(2, 0)
-    b = coefficients.get(1, 0)
-    c = coefficients.get(0, 0)
-    
-    # Calculate discriminant
-    discriminant = b * b - 4 * a * c
-    
-    if discriminant > 1e-10:
-        print("Discriminant is strictly positive, the two solutions are:")
-        sqrt_disc = sqrt(discriminant)
-        sol1 = (-b + sqrt_disc) / (2 * a)
-        sol2 = (-b - sqrt_disc) / (2 * a)
-        print(sol1)
-        print(sol2)
-    elif abs(discriminant) <= 1e-10:
-        print("Discriminant is zero, the solution is:")
-        sol = -b / (2 * a)
-        print(sol)
-    else:
-        print("Discriminant is strictly negative, the two complex solutions are:")
-        real_part = -b / (2 * a)
-        imag_part = sqrt(-discriminant) / (2 * a)
-        
-        # Format as fractions if they simplify nicely
-        print(f"{real_part} + {imag_part}i")
-        print(f"{real_part} - {imag_part}i")
-
-def solve_equation(equation: str):
-    """Main function to solve the equation"""
+        try:
+            equation = input("Enter equation: ").strip()
+        except EOFError:
+            print("No input provided.")
+            return 1
+
+    if not equation:
+        print("No input provided.")
+        return 1
+
     try:
-        coefficients = parse_equation(equation)
-        print_reduced_form(coefficients)
-        
-        degree = get_degree(coefficients)
-        print(f"Polynomial degree: {degree}")
-        
-        if degree > 2:
-            print("The polynomial degree is strictly greater than 2, I can't solve.")
-        elif degree == 2:
-            solve_degree_2(coefficients)
-        elif degree == 1:
-            solve_degree_1(coefficients)
-        else:  # degree 0
-            solve_degree_0(coefficients)
-            
-    except Exception as e:
-        print(f"Error: {e}")
-        sys.exit(1)
-
-def main():
-    if len(sys.argv) > 1:
-        equation = sys.argv[1]
-    else:
-        print("Enter equation:")
-        equation = input()
-    
-    solve_equation(equation)
-=======
-import sys
-
-def parse_equation(equation_string):
-    """Parse the equation into left and right terms."""
-    left_side, right_side = equation_string.split("=")
-    return left_side.strip().split(), right_side.strip().split()
-
-
-def extract_coefficients(terms):
-    """Convert a list of terms into a dictionary of coefficients {exponent: coefficient}."""
-    coefficients = {}
-    sign = 1
-    i = 0
-
-    while i < len(terms):
-        token = terms[i]
-
-        if token == "+":
-            sign = 1
-            i += 1
-            continue
-        elif token == "-":
-            sign = -1
-            i += 1
-            continue
-
-        coefficient = float(token) * sign
-        exponent = int(terms[i + 2].split("^")[1])
-        coefficients[exponent] = coefficients.get(exponent, 0.0) + coefficient
-
-        i += 3
-    return coefficients
-
-
-def reduce_equation(left_terms, right_terms):
-    """Move all terms to the left-hand side and return reduced coefficients."""
-    left_coeffs = extract_coefficients(left_terms)
-    right_coeffs = extract_coefficients(right_terms)
-
-    for exp, coeff in right_coeffs.items():
-        left_coeffs[exp] = left_coeffs.get(exp, 0.0) - coeff
-
-    return left_coeffs
-
-
-def get_polynomial_degree(coefficients):
-    """Return the degree of the polynomial."""
-    non_zero_exps = [exp for exp, coeff in coefficients.items() if coeff != 0]
-    if not non_zero_exps:
-        return 0
-    return max(non_zero_exps)
-
-
-def format_number(num):
-    """Format a number to show up to 6 decimal places, removing trailing zeros."""
-    if num == int(num):
-        return str(int(num))
-    formatted = f"{num:.6f}"
-    # Remove trailing zeros and decimal point if not needed
-    return formatted.rstrip('0').rstrip('.')
-
-
-def format_reduced_form(coefficients):
-    """Return a string for the reduced form."""
-    if not coefficients:
-        return "0 * X^0 = 0"
-
-    terms = []
-    for exp in sorted(coefficients.keys()):
-        coeff = coefficients[exp]
-        terms.append(f"{format_number(coeff)} * X^{exp}")
-    return " + ".join(terms).replace("+ -", "- ") + " = 0"
-
-
-def solve_polynomial(coefficients):
-    """Solve polynomial equations of degree 0, 1, or 2."""
-    degree = get_polynomial_degree(coefficients)
-    print(f"Polynomial degree: {degree}")
-
-    if degree > 2:
-        print("The polynomial degree is strictly greater than 2, I can't solve.")
-        return
-
-    a = coefficients.get(2, 0.0)
-    b = coefficients.get(1, 0.0)
-    c = coefficients.get(0, 0.0)
-
-    if degree == 0:
-        if c == 0:
-            print("Any real number is a solution.")
-        else:
-            print("No solution.")
-    elif degree == 1:
-        solution = -c / b
-        print("The solution is:")
-        print(format_number(solution))
-    elif degree == 2:
-        discriminant = b ** 2 - 4 * a * c
-        if discriminant > 0:
-            root1 = (-b + discriminant ** 0.5) / (2 * a)
-            root2 = (-b - discriminant ** 0.5) / (2 * a)
-            print("Discriminant is strictly positive, the two solutions are:")
-            print(format_number(root1))
-            print(format_number(root2))
-        elif discriminant == 0:
-            root = -b / (2 * a)
-            print("Discriminant is zero, the solution is:")
-            print(format_number(root))
-        else:
-            real_part = -b / (2 * a)
-            imaginary_part = (abs(discriminant) ** 0.5) / (2 * a)
-            print("Discriminant is strictly negative, the two complex solutions are:")
-            print(f"{format_number(real_part)} + {format_number(imaginary_part)}i")
-            print(f"{format_number(real_part)} - {format_number(imaginary_part)}i")
-
-
-def main():
-    if len(sys.argv) != 2:
-        print("Usage: ./computor.py \"equation_string\"")
-        sys.exit(1)
-
-    equation_string = sys.argv[1]
-    left_terms, right_terms = parse_equation(equation_string)
-    coefficients = reduce_equation(left_terms, right_terms)
-    reduced_form = format_reduced_form(coefficients)
-    print("Reduced form:", reduced_form)
-    solve_polynomial(coefficients)
-
->>>>>>> bcf2473b
+        left, right = parse_equation(equation)
+        reduced = reduce_equation(left, right)
+        display_results(reduced)
+    except ValueError as err:
+        print(f"Error: {err}")
+        return 2
+    except Exception as err:
+        print(f"Unexpected error: {err}")
+        return 3
+    return 0
+
 
 if __name__ == "__main__":
-    main()+    sys.exit(main(sys.argv))
+
